--- conflicted
+++ resolved
@@ -1,10 +1,6 @@
 extern crate truck_geometry as geometry;
 extern crate truck_topology as topology;
-<<<<<<< HEAD
-extern crate truck_shape as shape;
-=======
 use geometry::{Vector2, Vector3};
->>>>>>> d51871ab
 
 /// mesh data
 #[derive(Clone, Debug, Default)]

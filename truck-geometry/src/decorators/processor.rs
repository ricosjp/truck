--- conflicted
+++ resolved
@@ -179,7 +179,11 @@
     }
     #[inline(always)]
     fn parameter_range(&self) -> ((Bound<f64>, Bound<f64>), (Bound<f64>, Bound<f64>)) {
-        self.entity.parameter_range()
+        let (urange, vrange) = self.entity.parameter_range();
+        match self.orientation {
+            true => (urange, vrange),
+            false => (vrange, urange),
+        }
     }
     #[inline(always)]
     fn u_period(&self) -> Option<f64> {
@@ -221,17 +225,6 @@
     S: BoundedSurface<Point = Point3, Vector = Vector3>,
     T: Transform<S::Point> + SquareMatrix<Scalar = f64> + Clone,
 {
-<<<<<<< HEAD
-    #[inline(always)]
-    fn parameter_range(&self) -> ((f64, f64), (f64, f64)) { 
-        let (urange, vrange) = self.entity.parameter_range();
-        match self.orientation {
-            true => (urange, vrange),
-            false => (vrange, urange),
-        }
-    }
-=======
->>>>>>> 83c8bd2d
 }
 
 impl<E, T> Deref for Processor<E, T> {

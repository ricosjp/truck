# Change Log

The version is of the bottom crate `truck-rendimpl`.

## Unreleased

<<<<<<< HEAD
- Fix new clippy(2024-06-16)
=======
- Make `put_toghether_each_attrs` faster.
- Improve `put_together_each_attrs`.
>>>>>>> 45595e48
- Fix a bug on partial `rsweep` with a negative angle.
- Fix typo in `truck-meshalgo`.
- Add `Face::cut_by_wire`.
- Implelment `AsRef`, `Borrow`, and `Extend` for `Wire` and `Shell`.
- Stop GPU test for a bug caused by some drop methods.
- Output shapes from step files to step files.
- Update `wgpu` to `0.19.x`.
- Derive macros for `StepLength` and `DisplayByStep`.
- Calculate volume and center of the gravity of PolygonMesh.
- Split closed edges and faces.
- Add `sphere.json` to tessellate test.
- Tolerance setting of `put_together_same_attrs`.
- Increase the capacity of step file in adhoc-viewer.
- Fix clippy.
- Add tessellate test with ABC Dataset.
- Tessellate sphere modeling by `builder::cone`.
- Refactoring by `itertools` and `array_macro`.
- Enabled meshing when the boundary is not closed in the parameter space.
- Robust tessellation in adhoc viewer.
- New `SearchNearestParameter` for `RevolutedCurve`.
- type def `ParameterRange`.
- Change the STEP output precision.
- Add some options to `step-to-mesh`.
- `SearchNearestParameter` for `Processor`.
- Derive macros are supported for cases with generics.
- Remove `#[inline(always)]` in derive macro for release build of `truck-stepio`.
- Parse `ELLIPSE` in STEP.
- Fix the parameter lookup of the circle.
- Output `CompressedShell` to `vtu` files.
- Re-export `ShellCondition` in `truck-meshalgo`.
- fix clippy
- Re-export `truck-polymesh::*` in `truck-rendimpl`.
- Add test for tessellate elementary step files.
- Implementation for closed surface tessellation.
- Refactor bounded geometries.
- Parse `RATIONAL_B_SPLINE_SURFACE` in STEP.
- Parse `CONICAL_SURFACE` in STEP.
- Fix clippy.
- Separate scheduled CI jobs to another repository.
- STEP input test for surfaces.
- Updates CI container `wasm-test`.
- Fix build error of `bsp-animation` in wasm.
- Fix the compile error with `webgl` feature.
- cargo install by `--locked` in `wasm-test`.
- STEP input test for primitives and curves.
- `cargo fmt`
- Fix building webgpu examples.
- Set `--no-cache` option to build CI images.
- Fix wasm-test container build.
- Fix dependency check.
- Put `truck_geometry::prelude` for resolve multiple re-export.
- Fix dependency check.
- Add dependency check.
- Remove test build from `wasm-test`.
- Updates wgpu to v0.16.
- Updates CI containers.
- Output `Vertex`, `Edge`, `Wire`, and `Face` to `vtu` files.
- Add tests for traits in `truck_modeling::topo_traits`.
- Refactor and renew test for `truck_modeling::geom_impl` by `proptest`.
- Output `Shell<Point3, PolylineCurve, PolygonMesh>` to `vtu` files.
- Output `PolygonMesh` to `vtp` files.
- Separate features for meshalgo.
- cargo upgrade
- Remove `get_` prefix and replace `Mutex` and `Arc` more faster and compact mem.
- JS wrapper of STEP API.
- Parse `SURFACE_CURVE` (not translate to `IntersectionCurve`).
- Refactoring for `ruststep` updating.
- Parse of `PCURVE` in STEP.
- Dummy struct for STEP parse failure.
- Parse of `SURFACE_OF_LINEAR_EXTRUSION` in STEP.
- Parse of `TOROIDAL_SURFACE` in STEP.
- Parse of `B_SPLINE_SURFACE`s in STEP.
- Implement robust meshing by `SearchNearestParameter`.
- Remove invertible from tessellating traits.
- Add "periodic" identifer to `ParametricCurve` and `ParametricSurface`.
- Make struct naming canonical, resolve bump deps, remove unused deps

Step input API is W.I.P. and hidden.

- Remove recursive loop method.
- Parse STEP cylindrical surface.
- Implement `Serialize` and `Deserialize` for `stepio::r#in::alias::*`.
- Adds `SURFACE_OF_REVOLUTION` and `SPHERICAL_SURFACE` to step input.
- Fix some bugs in `step-to-obj`.
- Parse STEP topology.
- The parsing of the STEP geometry was implemented up to `BSplineSurfaceWithKnots`.

### Latest `cargo upgrade`

2024-06-10

## v0.5

### Additional APIs

- derive macros for geometric traits [`truck-geoderive`](truck-geoderive)
- step output of open shell, worlds including several models, and `IntersectionCurve`
- parallel iterators for topological structures
- direct tessellation of `CompressedShell` and `CompressedSolid`
- direct serialization for topological data structures.
- cubic B-spline approximation
- `builder::try_wire_homotopy`
- `Solid::cut_face_by_edge`
- `Face::edge_iter` and `Face::vertex_iter`
- `IntersectionCurve` between `Plane`s can now be converted to `Line`.
- `Camera::ray`
- `EntryMap`

### Updated APIs

- `MeshableShape::triangulation`
- the Euler operations
- `Face::cut_by_edge`
- Refactoring `Search(Nearest)Parameter`.

### Bug fix

- The orientation of the normal of `builder::try_attach_plane`.
- `Shell::singular_vertices`
- binary STL output of `PolygonMesh`

### Internal Improvements

- Data integrity check during deserialization of `KnotVec`, `BSplineCurve`, and all structs constructed by `try_new`.
- Improve meshing algorithm by parallelization.
- Intersection curve with B-spline leader.
- Implement some geometric traits for `TrimmedCurve`, `UnitHyperbola` and `UnitParabola`.
- Use Line in modeling and simplify output shape of tsweep.

### Misc

- Make `TextureFormat` of surfaces `BrgaU8norm`.
- Add an example with several boundaries.
- Updates `wgpu` to `v0.14`
- Updates `spade` to `v2`.
- Change the profile of `truck-js` and remove dependencies to `wee_alloc`.

## v0.4

- The first version of `truck-stepio` has been released! One can output shapes modeled by `truck-modeling`.
- WGSL utility `math.wgsl` has been released! One can calculate invert matrices and rotation matrices.
- The processing related to linear algebra has been isolated from `truck-base` to [`matext4cgmath`](https://crates.io/crates/matext4cgmath).
- New mesh filter `Subdivision::loop_subdivision` was implemented in `truck-meshalgo`!
- In `truck-geotrait`, the trait `ParametricCurve` is decomposed into `ParametricCurve` and `BoundedCurve`.
- The method `swap_vertex` has been added to `WireFrameInstance`.
- Geometric traits has been derived to `Box`.
- Some specified geometries has been added for STEP I/O
- Comparing `BoundingBox` by inclusion relationship.
- In order to make meshing reproducible, we decided to implement random perturbations by means of a deterministic hash function.
- Some lints has been added.

## v0.3

- Specified surface for STEP I/O and modeling revolved sphere and cone.
  - In `truck-base`, the trait `Surface` is decomposed into `ParametricSurface`, `BoundedSurface`, `IncludeCurve` and `Invertible`.
  - In `truck-geometry`, specified surface, `Plane` and `Sphere`, and some decorators are prepared.
- STL handling module `stl` in `truck-polymesh`.
- In `truck-rendimpl`, wireframe for polygon.
  - Abort traits `Shape` and `Polygon`, and add new traits `IntoInstance` and `TryIntoInstance`.
- Applied wgpu v0.11 and made all shaders WGSL, including shaders for test. Now, all dependence on cmake has been removed!
  - The sample code `glsl-sandbox` becomes `wgsl-sandbox`. You can easily experience WGSL shading.
- Split `truck-base::geom_trait` into `truck-geotrait` and added some algorithms `algo`. Some methods in curves and surfaces were standardized.
- Added a new crate `truck-meshalgo`. Moved the polygon processing algorithm from polymesh to meshalgo.
- Added a new CAD meshing algorithm. Meshing trimmed surfaces. The same edge is made into the same polyline. A solid is made into a closed polygon.
- Added some meshing algorithms, including mesh collision.
- `ShapeInstance` has been removed. Tessellation should be done in advance by `truck-meshalgo` when drawing the modeled shape.
- `BSplineCurve<Point3>` was made to be `ParametricCurve3D`. Conflicts related to methods `subs` have been resolved.
- Added a new crate `truck-shapeops`, which provides solid boolean operator functions: `and` and `or`.
- Added a new crate `truck-js`, which provides wasm bindings of CAD APIs. (not released to crates.io)

## v0.2

### v0.2.1

- a small behavior change: [`NormalFilters::add_smooth_normals`](https://docs.rs/truck-polymesh/0.2.1/truck_polymesh/prelude/trait.NormalFilters.html#tymethod.add_smooth_normals).
- fix a bug: [`Splitting::into_components`](https://docs.rs/truck-polymesh/0.2.1/truck_polymesh/prelude/trait.Splitting.html#tymethod.into_components).
- an internal change: [`RenderID::gen`](https://docs.rs/truck-platform/0.2.1/truck_platform/struct.RenderID.html#method.gen).

### v0.2.0

- made `truck-polymesh` stable (well-tested and safety)
  - The member variables of [`PolygonMesh`](https://docs.rs/truck-polymesh/0.2.0/truck_polymesh/struct.PolygonMesh.html) becomes private.  
    - Destructive changes to the mesh are provided by [`PolygonMeshEditor`](https://docs.rs/truck-polymesh/0.2.0/truck_polymesh/polygon_mesh/struct.PolygonMeshEditor.html), which checks the regularity of the mesh at dropped time.
  - Mesh handling algorithms are now a public API.
    - The hidden structure `MeshHandler` was abolished and algorithms are managed as traits.
    - You can use them by importing [`truck_polymesh::prelude::*`](https://docs.rs/truck-polymesh/0.2.0/truck_polymesh/prelude/index.html).
- improved `truck-rendimpl` for higher performance and better usability
  - Wire frame rendering for shapes are now available.
    - One can create [`WireFrameInstance`](https://docs.rs/truck-rendimpl/0.2.0/truck_rendimpl/struct.WireFrameInstance.html) by [`InstanceCreator::create_wire_frame_instance`](https://docs.rs/truck-rendimpl/0.2.0/truck_rendimpl/struct.InstanceCreator.html#method.create_wire_frame_instance).
    - Try to run `cargo run --example wireframe`.
  - [`InstanceDescriptor`](https://docs.rs/truck-rendimpl/0.1.5/truck_rendimpl/struct.InstanceDescriptor.html) is separated into [`PolygonInstanceDescriptor`](https://docs.rs/truck-rendimpl/0.2.0/truck_rendimpl/struct.PolygonInstanceDescriptor.html) and [`ShapeInstanceDescriptor`](https://docs.rs/truck-rendimpl/0.2.0/truck_rendimpl/struct.ShapeInstanceDescriptor.html).
    - One can specify the precision of meshing faces by `ShapeInstanceDescriptor::mesh_precision`.
    - The old `InstanceDescriptor` is renamed to [`InstanceState`](https://docs.rs/truck-rendimpl/0.2.0/truck_rendimpl/struct.InstanceState.html).
    - The descriptor for wire frames is [`WireFrameInstanceDescriptor`](https://docs.rs/truck-rendimpl/0.2.0/truck_rendimpl/struct.WireFrameInstanceDescriptor.html).
  - added [`InstanceCreator`](https://docs.rs/truck-rendimpl/0.2.0/truck_rendimpl/struct.InstanceCreator.html) for generating instances.
    - `InstanceCreator` has pre-compiled shader modules as member variables.
    - [`CreateInstance`](https://docs.rs/truck-rendimpl/0.1.5/truck_rendimpl/trait.CreateInstance.html) for `Scene` is abolished.
    - `InstanceCreator` is created by [`Scene::instance_creator`](https://docs.rs/truck-rendimpl/0.2.0/truck_rendimpl/trait.CreatorCreator.html#tymethod.instance_creator).
  - Face-wise rendering of shape is abolished.
    - Now, `ShapeInstance` is one `Rendered` struct.
    - [`RenderFace`](https://docs.rs/truck-rendimpl/0.1.5/truck_rendimpl/struct.RenderFace.html) was abolished.
  - abolished implementations `Clone` for `*Instance`. Use `*Instance::clone_instance`.
  - The texture of `InstanceState` was changed `wgpu::Texture` from `image::DynamicImage`.  
  One can generate `Texture` from `DynamicImage` by [`InstanceCreator::create_texture`](https://docs.rs/truck-rendimpl/0.2.0/truck_rendimpl/struct.InstanceCreator.html#method.create_texture).
- added inherit methods of `truck_geometry::NURBSSurface` from `BSplineSurface`.
- added a feature `serde` to `cgmath` at `truck-base`.
  - remove the explicit dependency to `cgmath` from `truck-polymesh`.
  - plans to add `nalgebra` as an alternative backend (unreleased in this version).
- abolished [`truck_platform::RenderID::default`](https://docs.rs/truck-platform/0.1.0/truck_platform/struct.RenderID.html#impl-Default) and added [`RenderID::gen`](https://docs.rs/truck-platform/0.2.0/truck_platform/struct.RenderID.html#method.gen).
- added [`Error`](https://docs.rs/truck-modeling/0.2.1/truck_modeling/errors/enum.Error.html) to `truck_modeling`.
- made [`truck_topology::CompressedShell`](https://docs.rs/truck-topology/0.2.0/truck_topology/struct.CompressedShell.html) public API and added [`truck_topology::CompressedSolid`](https://docs.rs/truck-topology/0.2.0/truck_topology/struct.CompressedSolid.html).

## v0.1

### v0.1.5

- changed a behavior of [`truck_topology::try_add_boundary`](https://docs.rs/truck-topology/0.1.1/truck_topology/struct.Face.html#method.try_add_boundary) and [`truck_topology::add_boundary`](https://docs.rs/truck-topology/0.1.1/truck_topology/struct.Face.html#method.add_boundary).
  - flip the boundary over when adding a boundary to a face with a flipped orientation
  - renew the id of the face which was added boundary

### v0.1.4

- add a method: `truck_rendimpl::*Instance::clone_instance`
- `Clone::clone for *Instance` is deprecated, and will be abolished in v0.2.

### v0.1.3

- fixed two bugs
  - [`truck_modeling::builder::homotopy`](https://docs.rs/truck-modeling/0.1.3/truck_modeling/builder/fn.homotopy.html), the vertices were in the wrong order.
  - [`truck_modeling::Mapped for Shell`](https://docs.rs/truck-modeling/0.1.3/truck_modeling/topo_traits/trait.Mapped.html#impl-Mapped%3CP%2C%20C%2C%20S%3E-for-Shell%3CP%2C%20C%2C%20S%3E), the orientation of surface was wrong.

### v0.1.2

- fixed a bug: [`truck_modeling::builder::try_attach_plane`](https://docs.rs/truck-modeling/0.1.2/truck_modeling/builder/fn.try_attach_plane.html), the orientation of plane was incorrect.

### v0.1.1

- fixed a bug: [`truck_modeling::builder::rsweep`](https://docs.rs/truck-modeling/0.1.1/truck_modeling/builder/fn.rsweep.html), the boundary was incorrect.

### v0.1.0

- first version<|MERGE_RESOLUTION|>--- conflicted
+++ resolved
@@ -4,12 +4,9 @@
 
 ## Unreleased
 
-<<<<<<< HEAD
 - Fix new clippy(2024-06-16)
-=======
 - Make `put_toghether_each_attrs` faster.
 - Improve `put_together_each_attrs`.
->>>>>>> 45595e48
 - Fix a bug on partial `rsweep` with a negative angle.
 - Fix typo in `truck-meshalgo`.
 - Add `Face::cut_by_wire`.

--- conflicted
+++ resolved
@@ -4,11 +4,8 @@
 
 ## Unreleased
 
-<<<<<<< HEAD
 - Renew `Face::cut_by_edge()`.
-=======
 - Fix new clippy error.
->>>>>>> 043d1752
 - Fix `Shell::singular_vertices()`.
 - Some refactoring by `EntryMap`.
 - Adds new function `builder::try_wire_homotopy`.

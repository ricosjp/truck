--- conflicted
+++ resolved
@@ -4,11 +4,8 @@
 
 ## Unreleased
 
-<<<<<<< HEAD
 - Increase the capacity of step file in adhoc-viewer.
-=======
 - Fix clippy.
->>>>>>> c02d567e
 - Add tessellate test with ABC Dataset.
 - Tessellate sphere modeling by `builder::cone`.
 - Refactoring by `itertools` and `array_macro`.
